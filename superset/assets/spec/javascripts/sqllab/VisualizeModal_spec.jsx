import React from 'react';
import configureStore from 'redux-mock-store';
import thunk from 'redux-thunk';

import { Modal } from 'react-bootstrap';
import { shallow } from 'enzyme';
import { describe, it } from 'mocha';
import { expect } from 'chai';
import sinon from 'sinon';

import $ from 'jquery';
<<<<<<< HEAD
import shortid from 'shortid';
import { queries } from './fixtures';
import { sqlLabReducer } from '../../../javascripts/SqlLab/reducers';
import * as actions from '../../../javascripts/SqlLab/actions';
import VisualizeModal from '../../../javascripts/SqlLab/components/VisualizeModal';
import * as exploreUtils from '../../../javascripts/explorev2/exploreUtils';
=======
import { queries } from './fixtures';
import { sqlLabReducer } from '../../../javascripts/SqlLab/reducers';
import VisualizeModal from '../../../javascripts/SqlLab/components/VisualizeModal';
import * as exploreUtils from '../../../javascripts/explore/exploreUtils';
>>>>>>> 0c9f9b69

global.notify = {
  info: () => {},
  error: () => {},
};

describe('VisualizeModal', () => {
  const middlewares = [thunk];
  const mockStore = configureStore(middlewares);
  const initialState = sqlLabReducer(undefined, {});
  const store = mockStore(initialState);
  const mockedProps = {
    show: true,
    query: queries[0],
  };
  const mockColumns = {
    ds: {
      is_date: true,
      is_dim: false,
      name: 'ds',
      type: 'STRING',
    },
    gender: {
      is_date: false,
      is_dim: true,
      name: 'gender',
      type: 'STRING',
    },
  };
  const mockChartTypeBarChart = {
    label: 'Distribution - Bar Chart',
    requiresTime: false,
<<<<<<< HEAD
    requiresMatrix: true,
    value: 'dist_bar',
  };
  const mockChartTypeTB = {
    label: 'Time Series - Bar Chart',
    requiresTime: true,
    requiresMatrix: false,
    value: 'bar',
  };
  const mockEvent = {
    target: {
      value: 'mock event value',
    },
  };
=======
    value: 'dist_bar',
  };

>>>>>>> 0c9f9b69
  const getVisualizeModalWrapper = () => (
    shallow(<VisualizeModal {...mockedProps} />, {
      context: { store },
    }).dive());

  it('renders', () => {
    expect(React.isValidElement(<VisualizeModal />)).to.equal(true);
  });
  it('renders with props', () => {
    expect(
      React.isValidElement(<VisualizeModal {...mockedProps} />),
    ).to.equal(true);
  });
  it('renders a Modal', () => {
    const wrapper = getVisualizeModalWrapper();
    expect(wrapper.find(Modal)).to.have.length(1);
  });

<<<<<<< HEAD
  describe('setStateFromProps', () => {
    const wrapper = getVisualizeModalWrapper();
    const sampleQuery = queries[0];

    it('should have valid query prop', () => {
      const spy = sinon.spy(wrapper.instance(), 'setState');
      wrapper.instance().setStateFromProps();
      expect(spy.callCount).to.equal(0);
      spy.restore();
    });
    it('should set columns state', () => {
      wrapper.instance().setStateFromProps({ query: sampleQuery });
      expect(wrapper.state().columns).to.deep.equal(mockColumns);
    });
  });

  describe('datasourceName', () => {
    const wrapper = getVisualizeModalWrapper();
    let stub;
    beforeEach(() => {
      stub = sinon.stub(shortid, 'generate').returns('abcd');
    });
    afterEach(() => {
      stub.restore();
    });

    it('should generate data source name from query', () => {
      const sampleQuery = queries[0];
      const name = wrapper.instance().datasourceName();
      expect(name).to.equal(`${sampleQuery.user}-${sampleQuery.db}-${sampleQuery.tab}-abcd`);
    });
    it('should generate data source name with empty query', () => {
      wrapper.setProps({ query: {} });
      const name = wrapper.instance().datasourceName();
      expect(name).to.equal('undefined-abcd');
    });
  });

  describe('mergedColumns', () => {
    const wrapper = getVisualizeModalWrapper();
    const oldColumns = {
      ds: 1,
      gender: 2,
    };

    it('should merge by column name', () => {
      wrapper.setState({ columns: {} });
      const mc = wrapper.instance().mergedColumns();
      expect(mc).to.deep.equal(mockColumns);
    });
    it('should not override current state', () => {
      wrapper.setState({ columns: oldColumns });

      const mc = wrapper.instance().mergedColumns();
      expect(mc.ds).to.equal(oldColumns.ds);
      expect(mc.gender).to.equal(oldColumns.gender);
    });
  });

  describe('validate', () => {
    const wrapper = getVisualizeModalWrapper();
    let columnsStub;
    beforeEach(() => {
      columnsStub = sinon.stub(wrapper.instance(), 'mergedColumns');
    });
    afterEach(() => {
      columnsStub.restore();
    });

    it('should validate column name', () => {
      columnsStub.returns(mockColumns);
      wrapper.instance().validate();
      expect(wrapper.state().hints).to.have.length(0);
      wrapper.instance().mergedColumns.restore();
    });
    it('should hint invalid column name', () => {
      columnsStub.returns({
        '&': 1,
      });
      wrapper.instance().validate();
      expect(wrapper.state().hints).to.have.length.above(1);
      wrapper.instance().mergedColumns.restore();
    });
    it('should hint empty chartType', () => {
      columnsStub.returns(mockColumns);
      wrapper.setState({ chartType: null });
      wrapper.instance().validate();
      expect(wrapper.state().hints).to.have.length(1);
    });
    it('should check time series', () => {
      columnsStub.returns(mockColumns);
      wrapper.setState({ chartType: mockChartTypeTB });
      wrapper.instance().validate();
      expect(wrapper.state().hints).to.have.length(0);

      // no is_date columns
      columnsStub.returns({
        ds: {
          is_date: false,
          is_dim: false,
          name: 'ds',
          type: 'STRING',
        },
        gender: {
          is_date: false,
          is_dim: true,
          name: 'gender',
          type: 'STRING',
        },
      });
      wrapper.setState({ chartType: mockChartTypeTB });
      wrapper.instance().validate();
      expect(wrapper.state().hints).to.have.length(1);
    });
    it('should check matrix', () => {
      // no is_dim
      columnsStub.returns({
        ds: {
          is_date: true,
          is_dim: false,
          name: 'ds',
          type: 'STRING',
        },
        gender: {
          is_date: false,
          is_dim: false,
          name: 'gender',
          type: 'STRING',
        },
      });
      wrapper.setState({ chartType: mockChartTypeBarChart });
      wrapper.instance().validate();
      expect(wrapper.state().hints).to.have.length(1);
    });
    it('should validate after change checkbox', () => {
      const spy = sinon.spy(wrapper.instance(), 'validate');
      columnsStub.returns(mockColumns);

      wrapper.instance().changeCheckbox('is_dim', 'gender', mockEvent);
      expect(spy.callCount).to.equal(1);
      spy.restore();
    });
    it('should validate after change Agg function', () => {
      const spy = sinon.spy(wrapper.instance(), 'validate');
      columnsStub.returns(mockColumns);

      wrapper.instance().changeAggFunction('num', { label: 'MIN(x)', value: 'min' });
      expect(spy.callCount).to.equal(1);
      spy.restore();
    });
  });

  it('should validate after change chart type', () => {
    const wrapper = getVisualizeModalWrapper();
    wrapper.setState({ chartType: mockChartTypeTB });
    const spy = sinon.spy(wrapper.instance(), 'validate');

    wrapper.instance().changeChartType(mockChartTypeBarChart);
    expect(spy.callCount).to.equal(1);
    expect(wrapper.state().chartType).to.equal(mockChartTypeBarChart);
  });

  it('should validate after change datasource name', () => {
    const wrapper = getVisualizeModalWrapper();
    const spy = sinon.spy(wrapper.instance(), 'validate');

    wrapper.instance().changeDatasourceName(mockEvent);
    expect(spy.callCount).to.equal(1);
    expect(wrapper.state().datasourceName).to.equal(mockEvent.target.value);
  });

  it('should build viz options', () => {
    const wrapper = getVisualizeModalWrapper();
    wrapper.setState({ chartType: mockChartTypeTB });
    const spy = sinon.spy(wrapper.instance(), 'buildVizOptions');
    wrapper.instance().buildVizOptions();
    expect(spy.returnValues[0]).to.deep.equal({
=======
  describe('visualize', () => {
    const wrapper = getVisualizeModalWrapper();

    wrapper.setState({
      chartType: mockChartTypeBarChart,
      columns: mockColumns,
      datasourceName: 'mockDatasourceName',
    });

    const vizOptions = {
>>>>>>> 0c9f9b69
      chartType: wrapper.state().chartType.value,
      datasourceName: wrapper.state().datasourceName,
      columns: wrapper.state().columns,
      sql: wrapper.instance().props.query.sql,
      dbId: wrapper.instance().props.query.dbId,
<<<<<<< HEAD
    });
  });

  describe('visualize', () => {
    const wrapper = getVisualizeModalWrapper();
    const mockOptions = { attr: 'mockOptions' };
    wrapper.setState({
      chartType: mockChartTypeBarChart,
      columns: mockColumns,
      datasourceName: 'mockDatasourceName',
    });

    let ajaxSpy;
    beforeEach(() => {
      ajaxSpy = sinon.spy($, 'ajax');
      sinon.stub(JSON, 'parse').callsFake(() => ({ table_id: 107 }));
      sinon.stub(exploreUtils, 'getExploreUrl').callsFake(() => ('mockURL'));
      sinon.stub(wrapper.instance(), 'buildVizOptions').callsFake(() => (mockOptions));
      sinon.spy(window, 'open');
    });
    afterEach(() => {
      ajaxSpy.restore();
      JSON.parse.restore();
      exploreUtils.getExploreUrl.restore();
      wrapper.instance().buildVizOptions.restore();
      window.open.restore();
=======
    };

    let spy;
    let server;

    beforeEach(() => {
      spy = sinon.spy($, 'ajax');
      server = sinon.fakeServer.create();
      sinon.stub(JSON, 'parse').callsFake(() => ({ table_id: 107 }));
      sinon.stub(exploreUtils, 'getExploreUrl').callsFake(() => ('mockURL'));
    });
    afterEach(() => {
      spy.restore();
      server.restore();
      JSON.parse.restore();
      exploreUtils.getExploreUrl.restore();
>>>>>>> 0c9f9b69
    });

    it('should build request', () => {
      wrapper.instance().visualize();
<<<<<<< HEAD
      expect(ajaxSpy.callCount).to.equal(1);

      const spyCall = ajaxSpy.getCall(0);
      expect(spyCall.args[0].type).to.equal('POST');
      expect(spyCall.args[0].url).to.equal('/superset/sqllab_viz/');
      expect(spyCall.args[0].data.data).to.equal(JSON.stringify(mockOptions));
    });
    it('should open new window', () => {
      const datasourceSpy = sinon.stub(actions, 'createDatasource').callsFake(() => {
        const d = $.Deferred();
        d.resolve('done');
        return d.promise();
      });
      wrapper.setProps({ actions: { createDatasource: datasourceSpy } });

      wrapper.instance().visualize();
      expect(window.open.callCount).to.equal(1);
      datasourceSpy.restore();
    });
    it('should notify error', () => {
      const datasourceSpy = sinon.stub(actions, 'createDatasource').callsFake(() => {
        const d = $.Deferred();
        d.reject('error message');
        return d.promise();
      });
      wrapper.setProps({ actions: { createDatasource: datasourceSpy } });
      sinon.spy(notify, 'error');

      wrapper.instance().visualize();
      expect(window.open.callCount).to.equal(0);
      expect(notify.error.callCount).to.equal(1);
      datasourceSpy.restore();
=======
      expect(spy.callCount).to.equal(1);

      const spyCall = spy.getCall(0);
      expect(spyCall.args[0].type).to.equal('POST');
      expect(spyCall.args[0].url).to.equal('/superset/sqllab_viz/');
      expect(spyCall.args[0].data.data).to.equal(JSON.stringify(vizOptions));
>>>>>>> 0c9f9b69
    });
  });
});<|MERGE_RESOLUTION|>--- conflicted
+++ resolved
@@ -9,19 +9,12 @@
 import sinon from 'sinon';
 
 import $ from 'jquery';
-<<<<<<< HEAD
 import shortid from 'shortid';
 import { queries } from './fixtures';
 import { sqlLabReducer } from '../../../javascripts/SqlLab/reducers';
 import * as actions from '../../../javascripts/SqlLab/actions';
 import VisualizeModal from '../../../javascripts/SqlLab/components/VisualizeModal';
-import * as exploreUtils from '../../../javascripts/explorev2/exploreUtils';
-=======
-import { queries } from './fixtures';
-import { sqlLabReducer } from '../../../javascripts/SqlLab/reducers';
-import VisualizeModal from '../../../javascripts/SqlLab/components/VisualizeModal';
 import * as exploreUtils from '../../../javascripts/explore/exploreUtils';
->>>>>>> 0c9f9b69
 
 global.notify = {
   info: () => {},
@@ -54,7 +47,6 @@
   const mockChartTypeBarChart = {
     label: 'Distribution - Bar Chart',
     requiresTime: false,
-<<<<<<< HEAD
     requiresMatrix: true,
     value: 'dist_bar',
   };
@@ -69,11 +61,6 @@
       value: 'mock event value',
     },
   };
-=======
-    value: 'dist_bar',
-  };
-
->>>>>>> 0c9f9b69
   const getVisualizeModalWrapper = () => (
     shallow(<VisualizeModal {...mockedProps} />, {
       context: { store },
@@ -92,7 +79,6 @@
     expect(wrapper.find(Modal)).to.have.length(1);
   });
 
-<<<<<<< HEAD
   describe('setStateFromProps', () => {
     const wrapper = getVisualizeModalWrapper();
     const sampleQuery = queries[0];
@@ -270,24 +256,11 @@
     const spy = sinon.spy(wrapper.instance(), 'buildVizOptions');
     wrapper.instance().buildVizOptions();
     expect(spy.returnValues[0]).to.deep.equal({
-=======
-  describe('visualize', () => {
-    const wrapper = getVisualizeModalWrapper();
-
-    wrapper.setState({
-      chartType: mockChartTypeBarChart,
-      columns: mockColumns,
-      datasourceName: 'mockDatasourceName',
-    });
-
-    const vizOptions = {
->>>>>>> 0c9f9b69
       chartType: wrapper.state().chartType.value,
       datasourceName: wrapper.state().datasourceName,
       columns: wrapper.state().columns,
       sql: wrapper.instance().props.query.sql,
       dbId: wrapper.instance().props.query.dbId,
-<<<<<<< HEAD
     });
   });
 
@@ -314,29 +287,10 @@
       exploreUtils.getExploreUrl.restore();
       wrapper.instance().buildVizOptions.restore();
       window.open.restore();
-=======
-    };
-
-    let spy;
-    let server;
-
-    beforeEach(() => {
-      spy = sinon.spy($, 'ajax');
-      server = sinon.fakeServer.create();
-      sinon.stub(JSON, 'parse').callsFake(() => ({ table_id: 107 }));
-      sinon.stub(exploreUtils, 'getExploreUrl').callsFake(() => ('mockURL'));
-    });
-    afterEach(() => {
-      spy.restore();
-      server.restore();
-      JSON.parse.restore();
-      exploreUtils.getExploreUrl.restore();
->>>>>>> 0c9f9b69
     });
 
     it('should build request', () => {
       wrapper.instance().visualize();
-<<<<<<< HEAD
       expect(ajaxSpy.callCount).to.equal(1);
 
       const spyCall = ajaxSpy.getCall(0);
@@ -369,14 +323,6 @@
       expect(window.open.callCount).to.equal(0);
       expect(notify.error.callCount).to.equal(1);
       datasourceSpy.restore();
-=======
-      expect(spy.callCount).to.equal(1);
-
-      const spyCall = spy.getCall(0);
-      expect(spyCall.args[0].type).to.equal('POST');
-      expect(spyCall.args[0].url).to.equal('/superset/sqllab_viz/');
-      expect(spyCall.args[0].data.data).to.equal(JSON.stringify(vizOptions));
->>>>>>> 0c9f9b69
     });
   });
 });