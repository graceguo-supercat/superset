/**
 * Licensed to the Apache Software Foundation (ASF) under one
 * or more contributor license agreements.  See the NOTICE file
 * distributed with this work for additional information
 * regarding copyright ownership.  The ASF licenses this file
 * to you under the Apache License, Version 2.0 (the
 * "License"); you may not use this file except in compliance
 * with the License.  You may obtain a copy of the License at
 *
 *   http://www.apache.org/licenses/LICENSE-2.0
 *
 * Unless required by applicable law or agreed to in writing,
 * software distributed under the License is distributed on an
 * "AS IS" BASIS, WITHOUT WARRANTIES OR CONDITIONS OF ANY
 * KIND, either express or implied.  See the License for the
 * specific language governing permissions and limitations
 * under the License.
 */
// We can codegen the enum definition based on a list of supported flags that we
// check into source control. We're hardcoding the supported flags for now.
export enum FeatureFlag {
  OMNIBAR = 'OMNIBAR',
  CLIENT_CACHE = 'CLIENT_CACHE',
  SCHEDULED_QUERIES = 'SCHEDULED_QUERIES',
  SQL_VALIDATORS_BY_ENGINE = 'SQL_VALIDATORS_BY_ENGINE',
  ESTIMATE_QUERY_COST = 'ESTIMATE_QUERY_COST',
  SHARE_QUERIES_VIA_KV_STORE = 'SHARE_QUERIES_VIA_KV_STORE',
  SQLLAB_BACKEND_PERSISTENCE = 'SQLLAB_BACKEND_PERSISTENCE',
  THUMBNAILS = 'THUMBNAILS',
<<<<<<< HEAD
  STOP_DASHBOARD_PENDING_QUERIES = 'STOP_DASHBOARD_PENDING_QUERIES',
=======
  SIP_34_SAVED_QUERIES_UI = 'SIP_34_SAVED_QUERIES_UI',
>>>>>>> 5623cd64
}

export type FeatureFlagMap = {
  [key in FeatureFlag]?: boolean;
};

// eslint-disable-next-line @typescript-eslint/no-unused-vars
declare global {
  interface Window {
    featureFlags: FeatureFlagMap;
  }
}

export function initFeatureFlags(featureFlags: FeatureFlagMap) {
  window.featureFlags = featureFlags || {};
}

export function isFeatureEnabled(feature: FeatureFlag) {
  return window && window.featureFlags && !!window.featureFlags[feature];
}<|MERGE_RESOLUTION|>--- conflicted
+++ resolved
@@ -27,11 +27,8 @@
   SHARE_QUERIES_VIA_KV_STORE = 'SHARE_QUERIES_VIA_KV_STORE',
   SQLLAB_BACKEND_PERSISTENCE = 'SQLLAB_BACKEND_PERSISTENCE',
   THUMBNAILS = 'THUMBNAILS',
-<<<<<<< HEAD
   STOP_DASHBOARD_PENDING_QUERIES = 'STOP_DASHBOARD_PENDING_QUERIES',
-=======
   SIP_34_SAVED_QUERIES_UI = 'SIP_34_SAVED_QUERIES_UI',
->>>>>>> 5623cd64
 }
 
 export type FeatureFlagMap = {
